// SPDX-FileCopyrightText: 2022  Emmanuele Bassi
// SPDX-License-Identifier: GPL-3.0-or-later

use core::cmp::Ordering;
use std::path::PathBuf;

use color_thief::{get_palette, ColorFormat};
use glib::clone;
use gtk::{gdk, gio, glib, prelude::*};
use log::{debug, warn};

<<<<<<< HEAD
use lofty::{Accessor, Tag, TagType};

use crate::config::APPLICATION_ID;
=======
use crate::{
    audio::{Queue, Song},
    config::APPLICATION_ID,
};
>>>>>>> e07a3180

pub fn settings_manager() -> gio::Settings {
    // We ship a single schema for both default and development profiles
    let app_id = APPLICATION_ID.trim_end_matches(".Devel");
    gio::Settings::new(app_id)
}

pub fn format_remaining_time(t: i64) -> String {
    // We use an explicit LRM character so the MINUS SIGN character
    // stays in front of the remaining time even in RTL locales, instead
    // of getting flipped at the end of the text
    format!("\u{200e}\u{2212}{}:{:02}", (t - (t % 60)) / 60, t % 60)
}

pub fn format_time(t: i64) -> String {
    format!("{}:{:02}", (t - (t % 60)) / 60, t % 60)
}

// The base cover size is 192px, but we need to account for HiDPI;
// better to scale down when rendering on displays with a scaling
// factor of 1 than having to scale up on displays with a scaling
// factor of 2.
const COVER_SIZE: i32 = 256 * 2;

pub fn load_cover_texture(buffer: &glib::Bytes) -> Option<gdk_pixbuf::Pixbuf> {
    let stream = gio::MemoryInputStream::from_bytes(buffer);

    if let Ok(pixbuf) =
        gdk_pixbuf::Pixbuf::from_stream_at_scale(&stream, -1, -1, true, gio::Cancellable::NONE)
    {
        let width = pixbuf.width();
        let height = pixbuf.height();
        let ratio = width as f32 / height as f32;

        let w: i32;
        let h: i32;
        if ratio > 1.0 {
            w = COVER_SIZE.into();
            h = (COVER_SIZE as f32 / ratio) as i32;
        } else {
            w = (COVER_SIZE as f32 / ratio) as i32;
            h = COVER_SIZE.into();
        }

        pixbuf.scale_simple(w, h, gdk_pixbuf::InterpType::Bilinear)
    } else {
        warn!("Unable to load cover art");
        None
    }
}

pub fn cache_cover_art(uuid: &str, pixbuf: &gdk_pixbuf::Pixbuf) -> Option<PathBuf> {
    let mut cache_dir = glib::user_cache_dir();
    cache_dir.push("amberol");
    cache_dir.push("covers");
    glib::mkdir_with_parents(&cache_dir, 0o755);

    cache_dir.push(format!("{}.png", &uuid));
    let file = gio::File::for_path(&cache_dir);
    match file.create(gio::FileCreateFlags::NONE, gio::Cancellable::NONE) {
        Ok(stream) => {
            debug!("Creating cover data cache at {:?}", &cache_dir);
            pixbuf.save_to_streamv_async(
                &stream,
                "png",
                &[("tEXt::Software", "amberol")],
                gio::Cancellable::NONE,
                move |res| {
                    match res {
                        Err(e) => warn!("Unable to cache cover data: {}", e),
                        _ => (),
                    };
                },
            );
        }
        Err(e) => {
            if let Some(file_error) = e.kind::<glib::FileError>() {
                match file_error {
                    glib::FileError::Exist => (),
                    _ => {
                        warn!("Unable to create cache file: {}", e);
                        return None;
                    }
                };
            }
        }
    };

    Some(cache_dir)
}

fn color_format(has_alpha: bool) -> ColorFormat {
    if has_alpha {
        ColorFormat::Rgba
    } else {
        ColorFormat::Rgb
    }
}

pub fn load_palette(pixbuf: &gdk_pixbuf::Pixbuf) -> Option<Vec<gdk::RGBA>> {
    if let Ok(palette) = get_palette(
        pixbuf.pixel_bytes().unwrap().as_ref(),
        color_format(pixbuf.has_alpha()),
        5,
        4,
    ) {
        let colors: Vec<gdk::RGBA> = palette
            .iter()
            .map(|c| {
                gdk::RGBA::new(
                    c.r as f32 / 255.0,
                    c.g as f32 / 255.0,
                    c.b as f32 / 255.0,
                    1.0,
                )
            })
            .collect();

        return Some(colors);
    }

    None
}

struct HSLA {
    pub hue: f32,
    pub saturation: f32,
    pub lightness: f32,
    pub alpha: f32,
}

impl HSLA {
    fn max_channel(color: &gdk::RGBA) -> f32 {
        let max = if color.red() > color.green() {
            if color.red() > color.blue() {
                color.red()
            } else {
                color.blue()
            }
        } else {
            if color.green() > color.blue() {
                color.green()
            } else {
                color.blue()
            }
        };

        max
    }

    fn min_channel(color: &gdk::RGBA) -> f32 {
        let min = if color.red() > color.green() {
            if color.green() < color.blue() {
                color.green()
            } else {
                color.blue()
            }
        } else {
            if color.red() < color.blue() {
                color.red()
            } else {
                color.blue()
            }
        };

        min
    }

    fn from_rgba(color: &gdk::RGBA) -> Self {
        let max = HSLA::max_channel(color);
        let min = HSLA::min_channel(color);
        let lightness = (max + min) / 2.0;
        let mut saturation = 0.0;
        let mut hue = 0.0;
        if max != min {
            if lightness <= 0.5 {
                saturation = (max - min) / (max + min);
            } else {
                saturation = (max - min) / (2.0 - max - min);
            }

            let delta = max - min;
            if color.red() == max {
                hue = (color.green() - color.blue()) / delta;
            } else if color.green() == max {
                hue = 2.0 + (color.blue() - color.red()) / delta;
            } else if color.blue() == max {
                hue = 4.0 + (color.red() - color.green()) / delta;
            }

            hue *= 60.0;
            if hue < 0.0 {
                hue += 360.0;
            }
        }

        let alpha = color.alpha();

        Self {
            hue,
            lightness,
            saturation,
            alpha,
        }
    }

    fn to_rgba(&self) -> gdk::RGBA {
        if self.saturation == 0.0 {
            return gdk::RGBA::new(self.lightness, self.lightness, self.lightness, self.alpha);
        }

        let m2 = if self.lightness <= 0.5 {
            self.lightness * (1.0 + self.saturation)
        } else {
            self.lightness + self.saturation - self.lightness * self.saturation
        };
        let m1 = 2.0 * self.lightness - m2;

        let mut hue = self.hue + 120.0;
        while hue > 360.0 {
            hue -= 360.0;
        }
        while hue < 0.0 {
            hue += 360.0;
        }

        let red = if hue < 60.0 {
            m1 + (m2 - m1) * hue / 60.0
        } else if hue < 180.0 {
            m2
        } else if hue < 240.0 {
            m1 + (m2 - m1) * (240.0 - hue) / 60.0
        } else {
            m1
        };

        hue = self.hue;
        while hue > 360.0 {
            hue -= 360.0;
        }
        while hue < 0.0 {
            hue += 360.0;
        }

        let green = if hue < 60.0 {
            m1 + (m2 - m1) * hue / 60.0
        } else if hue < 180.0 {
            m2
        } else if hue < 240.0 {
            m1 + (m2 - m1) * (240.0 - hue) / 60.0
        } else {
            m1
        };

        hue = self.hue - 120.0;
        while hue > 360.0 {
            hue -= 360.0;
        }
        while hue < 0.0 {
            hue += 360.0;
        }

        let blue = if hue < 60.0 {
            m1 + (m2 - m1) * hue / 60.0
        } else if hue < 180.0 {
            m2
        } else if hue < 240.0 {
            m1 + (m2 - m1) * (240.0 - hue) / 60.0
        } else {
            m1
        };

        gdk::RGBA::new(red, green, blue, self.alpha)
    }

    fn complementary(&self) -> HSLA {
        let hue = if self.hue >= 180.0 {
            self.hue - 180.0
        } else {
            self.hue + 180.0
        };

        HSLA {
            hue,
            lightness: self.lightness,
            saturation: self.saturation,
            alpha: self.alpha,
        }
    }
}

pub fn complementary_color(color: &gdk::RGBA) -> gdk::RGBA {
    let hsla = HSLA::from_rgba(color);
    let complementary = hsla.complementary();
    complementary.to_rgba()
}

// Convert a CIEXYZ color into CIELAB
//
// Formulas and constants are taken from:
//   https://en.wikipedia.org/wiki/CIELAB_color_space#From_CIEXYZ_to_CIELAB
fn lab_from_xyz(xyz: [f32; 3]) -> [f32; 3] {
    let epsilon: f32 = 6.0 / 29.0;
    let kappa: f32 = 4.0 / 29.0;

    // We use the D65 standard illuminant constants, since we don't have any
    // other mean of getting a reference white
    let t_x = xyz[0] / 95.0489;
    let t_y = xyz[1] / 100.0;
    let t_z = xyz[2] / 108.8840;

    let epsilon_square = epsilon.powf(2.0);
    let epsilon_cube = epsilon.powf(3.0);

    let f_x = if t_x > epsilon_cube {
        t_x.powf(1.0 / 3.0)
    } else {
        kappa + t_x / (3.0 * epsilon_square)
    };

    let f_y = if t_y > epsilon_cube {
        t_y.powf(1.0 / 3.0)
    } else {
        kappa + t_y / (3.0 * epsilon_square)
    };

    let f_z = if t_z > epsilon_cube {
        t_z.powf(1.0 / 3.0)
    } else {
        kappa + t_z / (3.0 * epsilon_square)
    };

    [116.0 * f_y - 16.0, 500.0 * (f_x - f_y), 200.0 * (f_y - f_z)]
}

// Compute the CIE76 color difference between two RGBA colors (we assume in sRGB
// space, because that's generally what GTK does; until GTK gets colorspace
// management for high dynamic ranges, this is the best we can do).
//
// CIE76 isn't that accurate, but it's good enough for us, considering the color
// space and ranges
pub fn color_distance(color_a: &gdk::RGBA, color_b: &gdk::RGBA) -> f32 {
    // Turn sRGB normalized colors into XYZ
    let xyz_a = srgb::xyz_from_normalised([color_a.red(), color_a.green(), color_a.blue()]);
    let xyz_b = srgb::xyz_from_normalised([color_b.red(), color_b.green(), color_b.blue()]);

    // Convert XYZ in Lab
    let lab_a = lab_from_xyz(xyz_a);
    let lab_b = lab_from_xyz(xyz_b);

    // The CIE76 distance is just the Euclidean vector distance
    let delta_l = (lab_b[0] - lab_a[0]) * (lab_b[0] - lab_a[0]);
    let delta_a = (lab_b[1] - lab_a[1]) * (lab_b[1] - lab_a[1]);
    let delta_b = (lab_b[2] - lab_a[2]) * (lab_b[2] - lab_a[2]);
    f32::sqrt(delta_l + delta_a + delta_b)
}

fn load_files_from_folder_internal(
    base: &gio::File,
    folder: &gio::File,
    recursive: bool,
) -> Vec<gio::File> {
    let mut enumerator = folder
        .enumerate_children(
            "standard::name,standard::type",
            gio::FileQueryInfoFlags::NOFOLLOW_SYMLINKS,
            None::<&gio::Cancellable>,
        )
        .expect("Unable to enumerate");

    let mut files = Vec::new();
    while let Some(info) = enumerator.next().and_then(|s| s.ok()) {
        let child = enumerator.child(&info);
        if recursive && info.file_type() == gio::FileType::Directory {
            let mut res = load_files_from_folder_internal(&base, &child, recursive);
            files.append(&mut res);
        } else if info.file_type() == gio::FileType::Regular {
            files.push(child.clone());
        }
    }
    files.sort_by_cached_key(|a| get_file_sort_key(a));

    files
}

pub fn get_file_sort_key(file: &gio::File) -> String {
    //Final sort key will look like: artistalbumtrack

    let file_path = file.path().expect("Unable to find file");
    let tagged_file = match lofty::read_from_path(&file_path) {
        Ok(f) => f,
        Err(e) => {
            warn!("Unable to open file {:?}: {}", file_path, e);
            return String::new();
        }
    };
    let default_tag = Tag::new(TagType::ID3v2);
    let tag = tagged_file
        .primary_tag()
        .unwrap_or(tagged_file.first_tag().unwrap_or(&default_tag));
    let mut artist = tag.artist().unwrap_or("0").to_lowercase();

    //Some artist metadata separates multiple artists by semicolons or commas - quick and dirty way of dealing with that.
    if artist.find(';') == None {
        artist = artist.split(',').next().unwrap_or("0").to_string();
    } else {
        artist = artist.split(';').next().unwrap_or("0").to_string();
    }

    let album = tag.album().unwrap_or("0");
    let track = tag.track().unwrap_or(0).to_string();
    let mut sort_key = String::new();
    sort_key.push_str(&artist);
    sort_key.push_str(&album);
    sort_key.push_str(&track);

    sort_key
}

pub fn cmp_two_files(a: &gio::File, b: &gio::File) -> Ordering {
    let a_key = get_file_sort_key(a);
    let b_key = get_file_sort_key(b);
    a_key.cmp(&b_key)
}

pub fn load_files_from_folder(folder: &gio::File, recursive: bool) -> Vec<gio::File> {
    use std::time::Instant;

    let now = Instant::now();
    let res = load_files_from_folder_internal(folder, folder, recursive);
    debug!(
        "Folder enumeration: {} us (recursive: {}), total files: {}",
        now.elapsed().as_micros(),
        recursive,
        res.len()
    );

    res
}

async fn store_current_pls(queue: &Queue) {
    let pls = glib::KeyFile::new();
    pls.set_string("playlist", "X-GNOME-Title", "Amberol's current playlist");

    pls.set_int64("playlist", "NumberOfEntries", queue.n_songs() as i64);

    let model = queue.model();
    for i in 0..model.n_items() {
        let item = model.item(i).unwrap();
        let song = item.downcast_ref::<Song>().unwrap();
        let path = song.file().path().expect("Unknown file");
        let path_str = path.to_string_lossy();
        pls.set_value("playlist", &format!("File{i}"), &path_str);
    }

    let mut pls_cache = glib::user_cache_dir();
    pls_cache.push("amberol");
    pls_cache.push("playlists");
    glib::mkdir_with_parents(&pls_cache, 0o755);

    pls_cache.push("current.pls");
    match pls.save_to_file(&pls_cache) {
        Ok(_) => debug!("Current playlist updated to: {:?}", &pls_cache),
        Err(e) => debug!("Unable to save current playlist: {e}"),
    }
}

pub fn store_playlist(queue: &Queue) {
    let ctx = glib::MainContext::default();
    ctx.spawn_local(clone!(@weak queue => async move {
        store_current_pls(&queue).await
    }));
}

pub fn load_cached_songs() -> Option<Vec<gio::File>> {
    let mut pls_cache = glib::user_cache_dir();
    pls_cache.push("amberol");
    pls_cache.push("playlists");
    pls_cache.push("current.pls");

    let pls = glib::KeyFile::new();
    match pls.load_from_file(&pls_cache, glib::KeyFileFlags::NONE) {
        Err(e) => {
            debug!("Unable to load current playlist: {e}");
            return None;
        }
        Ok(_) => (),
    }

    let n_entries: usize = match pls.int64("playlist", "NumberOfEntries") {
        Ok(n) => n as usize,
        Err(_) => 0,
    };

    let mut res = Vec::with_capacity(n_entries);

    for i in 0..n_entries {
        match pls.value("playlist", &format!("File{i}")) {
            Ok(p) => res.push(gio::File::for_path(p)),
            Err(e) => debug!("Skipping File{i} from playlist: {e}"),
        }
    }

    Some(res)
}

pub fn has_cached_playlist() -> bool {
    let mut pls_cache = glib::user_cache_dir();
    pls_cache.push("amberol");
    pls_cache.push("playlists");
    pls_cache.push("current.pls");

    pls_cache.exists()
}<|MERGE_RESOLUTION|>--- conflicted
+++ resolved
@@ -9,16 +9,12 @@
 use gtk::{gdk, gio, glib, prelude::*};
 use log::{debug, warn};
 
-<<<<<<< HEAD
 use lofty::{Accessor, Tag, TagType};
 
-use crate::config::APPLICATION_ID;
-=======
 use crate::{
     audio::{Queue, Song},
     config::APPLICATION_ID,
-};
->>>>>>> e07a3180
+}
 
 pub fn settings_manager() -> gio::Settings {
     // We ship a single schema for both default and development profiles
